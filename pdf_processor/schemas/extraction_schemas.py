--- conflicted
+++ resolved
@@ -24,10 +24,6 @@
     invoice_number: str  # 인보이스 번호
     issue_date: str  # 발행일
     due_date: str  # 지급기한
-<<<<<<< HEAD
-=======
-    supplier_name: str  # 공급자명
->>>>>>> bf35fc80
     customer_name: str  # 고객명
     items: List[InvoiceItemDict]  # 품목 리스트
     subtotal: float  # 공급가액
@@ -42,10 +38,6 @@
         "invoice_number": {"type": "string", "description": "인보이스 번호"},
         "issue_date": {"type": "string", "description": "발행일 (YYYY-MM-DD 형식)"},
         "due_date": {"type": "string", "description": "지급기한 (YYYY-MM-DD 형식)"},
-<<<<<<< HEAD
-=======
-        "supplier_name": {"type": "string", "description": "공급자명"},
->>>>>>> bf35fc80
         "customer_name": {"type": "string", "description": "고객명"},
         "items": {
             "type": "array",
@@ -81,10 +73,6 @@
         "invoice_number",
         "issue_date",
         "due_date",
-<<<<<<< HEAD
-=======
-        "supplier_name",
->>>>>>> bf35fc80
         "customer_name",
         "items",
         "subtotal",
